defmodule GenMQTT do
  @moduledoc ~S"""
  A behaviour module for implementing MQTT client processes.

  ## Example

  This example assumes an MQTT server running on localhost on port 1883.

      defmodule TemperatureLogger do
        use GenMQTT

        def start_link do
          GenMQTT.start_link(__MODULE__, nil)
        end

        def on_connect(state) do
          :ok = GenMQTT.subscribe(self, "room/+/temp", 0)
          {:ok, state}
        end

        def on_publish(["room", location, "temp"], message, state) do
          IO.puts "It is #{message} degrees in #{location}"
          {:ok, state}
        end
      end

  This will log to the console every time a sensor posts a temperature
  to the broker.

  ## Callbacks

  GenMQTT defines 12 callbacks, all of them are automatically defined
  when you use GenMQTT in your module, letting you define the callbacks
  you want to customize. Six of the callbacks are similar to the ones
  you know from GenServer, and the GenServer documentation should be
  consulted for info on these. They are: `init/1`, `handle_call/3`,
  `handle_cast/2`, `handle_info/2`, `terminate/2`, and `code_change/3`.

  The remaining six are specific to GenMQTT and deal with various
  events in a MQTT life cycle:

    * `on_connect/1` is run when the client connects or reconnects with
      the broker.

    * `on_connect_error/2` is triggered if the connection fails for
      whatever reason.

    * `on_disconnect/1` is run when the client disconnects from the MQTT
      broker.

    * `on_subscribe/2` run when the client subscribes to a topic.

    * `on_unsubscribe/2` run when the client stops subscribing to a
      topic.

    * `on_publish/3` triggered everytime something is published to the
      broker.

  All callbacks are optional. A macro will define a default function for
  undefined callbacks, so you only need to implement `on_publish/3` if
  that is what you need.

  ## Name Registration

  A GenMQTT is bound to the same name registration rules as GenServers.
  Read more about it in the Elixir `GenServer` docs.
  """

  # gen_server ---------------------------------------------------------
  @doc """
  Invoked when the server is started. `start_link/3` and `start/3` will
  block until it returns. `state` is the second term passed into either
  of the two start functions.

  When this function returns `{:ok, state}` it will enter its loop and
  will start receiving messages from the broker, or send messages to it
  as soon as it has entered the connected state.

  Returning `{:stop, reason}` will cause the start function to return
  `{:error, reason}`, and the process will exit with `reason` without
  entering its loop or calling `terminate/2`.
  """
  @callback init(state) ::
    {:ok, state} |
    {:ok, state, timeout | :hibernate} |
    :ignore |
    {:stop, reason :: any} when state: any

  @type from :: {pid, tag :: term}
  @callback handle_call(request :: term, from, state) ::
    {:reply, reply, new_state} |
    {:reply, reply, new_state, timeout | :hibernate} |
    {:noreply, new_state} |
    {:noreply, new_state, timeout | :hibernate} |
    {:stop, reason, reply, new_state} |
    {:stop, reason, new_state} when reply: term, state: term, new_state: term, reason: term

  @callback handle_cast(request :: term, state) ::
    {:noreply, new_state} |
    {:noreply, new_state, timeout | :hibernate} |
    {:stop, reason :: term, new_state} when state: term, new_state: term

  @callback handle_info(msg :: :timeout | term, state) ::
    {:noreply, new_state} |
    {:noreply, new_state, timeout | :hibernate} |
    {:stop, reason :: term, new_state} when state: term, new_state: term

  @callback terminate(reason, state) ::
    term when state: term, reason: :normal | :shutdown | {:shutdown, term} | term

  @callback code_change(old_vsn, state :: term, extra :: term) ::
    {:ok, new_state :: term} |
    {:error, reason :: term} when old_vsn: term | {:down, term}

  # gen_emqtt ----------------------------------------------------------
  @type topic :: [binary] | binary
  @type qos :: 0 | 1 | 2
  @type retain :: boolean()

  @doc """
  Triggered when the client successfully establish a connection to the
  broker. It will get run again if the client should disconnect from
  the broker, i.e. it temporarily becomes unavailable for whatever
  reason, if some numeral value has been set to the start option
  `reconnect_timeout`.

  ## Examples

  Subscribe to a topic as soon as a connection has been made to the
  broker:

      def on_connect(state) do
        :ok = GenMQTT.subscribe(self, "room/living-room/temp", 0)
        {:ok, state}
      end
  """
  @callback on_connect(state) ::
    {:ok, state} when state: term

  @doc """
  Callback triggered if there was a problem connecting to the broker.
  The `reason` is given as the first argument as an atom, making
  it possible to pattern match and react. The second argument is the
  process state.
  """
  @callback on_connect_error(reason, state) ::
    {:ok, state} when [state: term,
                       reason: :server_not_found |
                               :server_not_available |
                               :wrong_protocol_version |
                               :invalid_id |
                               :invalid_credentials |
                               :not_authorized]

  @doc """
  Callback triggered when the client disconnects from the broker for
  whatever reason.
  """
  @callback on_disconnect(state) ::
    {:ok, state} when state: term

  @doc """
  Callback triggered when the client successfully subscribes to one or
  more topics.

  The subscriptions are given in tuples containing the topic name and
  its quality of service.
  """
  @callback on_subscribe([{topic, qos}], state) ::
    {:ok, state} when state: term

  @doc """
  Callback triggered when the client successfully unsubscribes from one
  or more subscriptions. It will receive the unsubscribed
  subscriptions as a list of binaries as the first argument, and the
  process state as the second.
  """
  @callback on_unsubscribe(topic, state) ::
    {:ok, state} when state: term

  @doc ~S"""
  Callback triggered when a message has been published to a topic the
  client subscribes to.

  ## Examples

  The following will print the messages sent to the topic `room/+/temp`.

      def on_publish(["room", room, "temp"], temperature, state) do
        IO.puts "It is #{temperature} degrees in #{room}"
        {:ok, state}
      end
  """
  @callback on_publish(topic, payload :: binary, state) ::
    {:ok, state} when state: term

  defmacro __using__(_) do
    quote location: :keep do
      @behaviour :gen_emqtt

      @doc false
      def init(state) do
        {:ok, state}
      end

      @doc false
      def on_connect(state) do
        {:ok, state}
      end

      @doc false
      def on_connect_error(reason, state) do
        {:ok, state}
      end

      @doc false
      def on_disconnect(state) do
        {:ok, state}
      end

      @doc false
      def on_subscribe([{_topic, _qos}] = subscription, state) do
        {:ok, state}
      end

      @doc false
      def on_unsubscribe([_topic], state) do
        {:ok, state}
      end

      @doc false
      def on_publish(_topic, _msg, state) do
        {:ok, state}
      end

      @doc false
      def handle_call(msg, _from, state) do
        # We do this to trick Dialyzer to not complain about non-local returns.
        reason = {:bad_call, msg}
        case :erlang.phash2(1, 1) do
          0 -> exit(reason)
          1 -> {:stop, reason, state}
        end
      end

      @doc false
      def handle_cast(msg, state) do
        # We do this to trick Dialyzer to not complain about non-local returns.
        reason = {:bad_cast, msg}
        case :erlang.phash2(1, 1) do
          0 -> exit(reason)
          1 -> {:stop, reason, state}
        end
      end

      @doc false
      def handle_info(_msg, state) do
        {:noreply, state}
      end

      @doc false
      def terminate(_reason, _state) do
        :ok
      end

      @doc false
      def code_change(_old_version, state, _extra) do
        {:ok, state}
      end

      defoverridable [
        init: 1,

        on_connect: 1, on_connect_error: 2, on_disconnect: 1,
        on_subscribe: 2, on_unsubscribe: 2,
        on_publish: 3,

        handle_call: 3, handle_cast: 2, handle_info: 2,
        terminate: 2, code_change: 3
      ]
    end
  end

  @typedoc "Return values of `start*` functions"
  @type on_start ::
    {:ok, pid} |
    :ignore |
    {:error, {:already_started, pid} | term}

  @typedoc "Debug options supported by the `start*` functions"
  @type debug :: [:trace | :log | :statistics | {:log_to_file, Path.t}]

  @typedoc "The GenMQTT process name"
  @type name :: atom | {:global, term} | {:via, module, term}

  @type info_action :: :connack_in |
                       :connect_out |
                       :puback_in | :puback_out |
                       :pubcomp_in | :pubcomp_out |
                       :publish_in | :publish_out |
                       :pubrec_in | :pubrec_out |
                       :pubrel_in | :pubrel_out |
                       :reconnect |
                       :suback | :subscribe_out |
                       :unsuback | :unsubscribe_out
  @type info_fun :: {
    ({info_action, message_id :: charlist}, state :: term -> new_state :: term),
    initial_state :: term
  }

  @typedoc "Option values used by the `start*` functions"
  @type option :: {:debug, debug} |
                  {:name, name} |
                  {:timeout, timeout} |
                  {:spawn_opt, Process.spawn_opt} |
                  {:host, :inet.ip_address() | binary} |
                  {:port, :inet.port_number()} |
                  {:username, username :: binary | :undefined} |
                  {:password, password :: binary | :undefined} |
                  {:client, client_id :: binary} |
                  {:clean_session, boolean} |
                  {:last_will_topic, topic :: charlist | binary | :undefined} |
                  {:last_will_msg, payload :: charlist | binary | :undefined} |
                  {:last_will_qos, qos} |
                  {:reconnect_timeout, pos_integer | :undefined} |
                  {:keepalive_interval, pos_integer} |
                  {:retry_interval, pos_integer} |
                  {:proto_version, version :: pos_integer} |
                  {:info_fun, info_fun} |
                  {:transport, {:gen_tcp, config :: list} | {:ssl, config :: list}}

  @type options :: [option]

  @doc """
  Start a linked connection to a MQTT broker

  ## Options

    * `:name` the name given to the process.

    * `:host` the host name or ip address of the MQTT broker.

    * `:port` the port number the MQTT broker is running on given as
      an integer. This will default to `1883`.

    * `:username` the name of the user on the MQTT broker, defaults to
      undefined and is not needed if it connect to a broker that
      allows anonymous connections.

    * `:password` the password for the user on the MQTT broker. This
      can be omitted if the broker accepts anonymous connections.

    * `:client` the client ID. A randomly generated client ID will be
      used if this is option is not supplied. Notice that all
      connected clients should have a unique client id. Should you
      choose to generate your own client ID it should be no longer
      than 23 characters, unless the broker supports longer client
      ids. The requirements for a client id is described in the MQTT
      specifications:

        - http://docs.oasis-open.org/mqtt/mqtt/v3.1.1/os/mqtt-v3.1.1-os.html#_Toc385349242

    * `:clean_session` boolean value, defaults to `true`.

    * `:last_will_topic` topic to send message to if the MQTT client
      disappears from the broker.

    * `:last_will_msg` the message that will get sent to
      `last_will_topic` if the client disappears from the broker.

    * `:last_will_qos` the quality of service the last will message
      should get sent with. This should be specified as an integer
      value between 0 and 2. It defaults to `0`.

    * `:reconnect_timeout` the number of seconds the client will wait
      for a connection when attempting to reconnect to a broker.

    * `:keepalive_interval` the number of seconds between keep alives.

    * `:retry_interval` the number of seconds between reconnection
      attempts if the client disconnects from the broker.

    * `:proto_version` which MQTT protocol version to use, defaults to
      version `3`.

    * `:transport` the network transport the client should use to
      communicate with the broker and its respective options.  The
      default transport is `{:gen_tcp, []}`. For basic SSL support use
      `{:ssl, ssl_options}`, which can be configured according to the
      Erlang documentation on the `:ssl` module:
      http://erlang.org/documentation/doc-1/man/ssl.html

    * `info_fun` a function that can be passed in for logging,
      benchmarks, debugging, etc. It should not be used in production.
      Please refer to the unit tests of this project for a simple
      example of usage.
  """
  @spec start_link(module, any, options) :: on_start
  def start_link(module, args, options \\ []) when is_atom(module) and is_list(options) do
    do_start(options, :start_link, module, args)
  end

  @doc """
  Starts a `GenMQTT` process without links (outside of a supervision tree).

  See `start_link/3` for more information.
  """
  @spec start(module, any, options) :: on_start
  def start(module, args, options \\ []) when is_atom(module) and is_list(options) do
    do_start(options, :start, module, args)
  end

  defp do_start(options, mode, module, args) do
    options =
      options
      |> normalize_options
      |> generate_client_id
      |> validate_options

    case Keyword.pop(options, :name) do
      {nil, opts} ->
        apply(:gen_emqtt, mode, [module, args, opts])
      {name, opts} when is_atom(name) ->
        apply(:gen_emqtt, mode, [{:local, name}, module, args, opts])
      {other, opts} when is_tuple(other) ->
        apply(:gen_emqtt, mode, [other, module, args, opts])
    end
  end

<<<<<<< HEAD
  @cast_to_charlist [:host, :client, :last_will_topic, :last_will_msg]
=======
  @cast_to_char_list [:host, :client, :last_will_msg]
>>>>>>> 9a5924d2
  defp normalize_options(opts) do
    Enum.map(opts, fn
      {key, val} when is_binary(val) and key in @cast_to_charlist ->
        {key, String.to_charlist(val)}

      option ->
        option
    end)
  end

  # If no client ID is set we will provide a randomly generated one.
  # Notice that we need to keep the client name below 23 chars
  # according to the MQTT specs:
  #
  # http://docs.oasis-open.org/mqtt/mqtt/v3.1.1/os/mqtt-v3.1.1-os.html#_Toc385349242
  #
  # Notice that we will not attempt any validation on the length of
  # user generated client ids because some MQTT servers may allow for
  # longer names.
  defp generate_client_id(opts) do
    case opts[:client] do
      nil ->
        client_name =
          10 |> :crypto.strong_rand_bytes |> Base.encode16
        Keyword.put(opts, :client, client_name)

      _ ->
        opts
    end
  end

  defp validate_options(opts) do
    case {opts[:username], opts[:password]} do
      {nil, nil} ->
        # anonymous login
        opts

      {_username, nil} ->
        raise ArgumentError, message: "`username` set but no `password` was given"

      {nil, _passwd} ->
        raise ArgumentError, message: "`password` set but no `username` was given"

      {_username, _passwd} ->
        opts
    end
  end

  @doc """
  Disconnect from the MQTT broker and stop the process.

  `on_disconnect/1` will not be triggered, if something needs to be
  cleaned up it can be done in the `terminate/2` callback, and the
  shutdown reason will be `:normal`
  """
  @spec disconnect(pid) :: :ok
  defdelegate disconnect(pid), to: :gen_emqtt

  @doc """
  Subscribe to one or multiple topics given a list of tuples containing
  the topic name and its quality of service `[{"topic", 0}, ..]`
  """
  @spec subscribe(pid, [{topic :: binary, qos}]) :: :ok
  defdelegate subscribe(pid, topics), to: :gen_emqtt

  @doc """
  Subscribe to `topic` with quality of service set to `qos`
  """
  @spec subscribe(pid, topic, qos) :: :ok
  defdelegate subscribe(pid, topic, qos), to: :gen_emqtt

  @doc """
  Unsubscribe from one or more `topic`
  """
  @spec unsubscribe(pid, topic) :: :ok
  defdelegate unsubscribe(pid, topic), to: :gen_emqtt

  @doc """
  Publish `payload` to `topic` with quality of service set to `qos`

  If `retain` is set to `true` the published message will be retained
  on the topic, and delivered to new subscribers joining the
  topic. Only one message per topic can be retained at a time; sending
  a new retained message will overwrite the old one, regardless of the
  publisher. `retain` defaults to `false`.
  """
  @spec publish(pid, topic, payload :: binary, qos, retain) :: :ok
  def publish(pid, topic, payload, qos, retain \\ false)
  def publish(pid, topic, payload, qos, retain) when is_list(topic) do
    :gen_emqtt.publish(pid, topic, payload, qos, retain)
  end
  def publish(pid, topic, payload, qos, retain) when is_binary(topic) do
    publish(pid, [topic], payload, qos, retain)
  end

  @doc """
  Make a call to the underlying state machine
  """
  @spec call(pid, request :: term) :: term
  defdelegate call(pid, request), to: :gen_emqtt

  @doc """
  Make a cast to the underlying state machine
  """
  @spec cast(pid, request :: term) :: :ok
  defdelegate cast(pid, request), to: :gen_emqtt
end<|MERGE_RESOLUTION|>--- conflicted
+++ resolved
@@ -427,11 +427,7 @@
     end
   end
 
-<<<<<<< HEAD
-  @cast_to_charlist [:host, :client, :last_will_topic, :last_will_msg]
-=======
   @cast_to_char_list [:host, :client, :last_will_msg]
->>>>>>> 9a5924d2
   defp normalize_options(opts) do
     Enum.map(opts, fn
       {key, val} when is_binary(val) and key in @cast_to_charlist ->
